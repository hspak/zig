--- conflicted
+++ resolved
@@ -1,5 +1,3 @@
-<<<<<<< HEAD
-=======
 test "zig fmt: c pointer type" {
     try testCanonical(
         \\pub extern fn repro() [*c]const u8;
@@ -7,7 +5,6 @@
     );
 }
 
->>>>>>> 105ef560
 test "zig fmt: asm expression with comptime content" {
     try testCanonical(
         \\comptime {
@@ -31,10 +28,7 @@
         \\
     );
 }
-<<<<<<< HEAD
-=======
-
->>>>>>> 105ef560
+
 test "zig fmt: var struct field" {
     try testCanonical(
         \\pub const Pointer = struct {
@@ -2605,7 +2599,7 @@
     try testTransform(
         \\var bar = Bar{
         \\    .x = 10, // test
-        \\    .y = "test" 
+        \\    .y = "test"
         \\    // test
         \\};
         \\
